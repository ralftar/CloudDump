--- conflicted
+++ resolved
@@ -5,13 +5,8 @@
     zypper -n --gpg-auto-import-keys in sysvinit-tools openssh sshfs smbnetfs which bc tar gzip bzip2 curl jq procmail mutt cyrus-sasl-plain postfix postgresql
 
 COPY /VERSION /VERSION
-<<<<<<< HEAD
-COPY /dump_* /install_* /start.sh /usr/local/bin/
-RUN chmod u+x /usr/local/bin/dump_* /usr/local/bin/install_* /usr/local/bin/start.sh
-=======
 COPY /dump_*.sh /install_*.sh /start.sh /usr/local/bin/
 RUN chmod u+x /usr/local/bin/dump_*.sh /usr/local/bin/install_*.sh /usr/local/bin/start.sh
->>>>>>> 59540ba4
 
 RUN /usr/local/bin/install_azcopy.sh
 RUN /usr/local/bin/install_awscli.sh
